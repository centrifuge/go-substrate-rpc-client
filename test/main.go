--- conflicted
+++ resolved
@@ -129,11 +129,7 @@
 		return nil, err
 	}
 
-<<<<<<< HEAD
-	key, err := substrate.NewStorageKey(*m, "Anchor", "Anchors", h[:])
-=======
-	key, err := substrate.NewStorageKey(*m,module, fn, h[:])
->>>>>>> b4aafa07
+	key, err := substrate.NewStorageKey(*m, module, fn, h[:])
 	if err != nil {
 		return nil, err
 	}
