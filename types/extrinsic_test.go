--- conflicted
+++ resolved
@@ -202,11 +202,7 @@
 	enc, err := EncodeToHexString(c)
 	assert.NoError(t, err)
 
-<<<<<<< HEAD
 	assert.Equal(t, "0x0200ff8eaf04151687736326c9fea17e25fc5287613693c912909cb226aa4794f26a48a10f", enc)
-=======
-	assert.Equal(t, "0x0300ff8eaf04151687736326c9fea17e25fc5287613693c912909cb226aa4794f26a48a10f", enc)
->>>>>>> b4c779a5
 }
 
 func TestNewCall_V7(t *testing.T) {
@@ -217,4 +213,14 @@
 	assert.NoError(t, err)
 
 	assert.Equal(t, "0x000003", enc)
+}
+
+func TestNewCall_V7(t *testing.T) {
+	c, err := NewCall(&exampleMetadataV7, "myModule.my function", U8(3))
+	assert.NoError(t, err)
+
+	enc, err := EncodeToHexString(c)
+	assert.NoError(t, err)
+
+	assert.Equal(t, "0x000003", enc)
 }