// Go Substrate RPC Client (GSRPC) provides APIs and types around Polkadot and any Substrate-based chain RPC calls
//
// Copyright 2019 Centrifuge GmbH
//
// Licensed under the Apache License, Version 2.0 (the "License");
// you may not use this file except in compliance with the License.
// You may obtain a copy of the License at
//
//     http://www.apache.org/licenses/LICENSE-2.0
//
// Unless required by applicable law or agreed to in writing, software
// distributed under the License is distributed on an "AS IS" BASIS,
// WITHOUT WARRANTIES OR CONDITIONS OF ANY KIND, either express or implied.
// See the License for the specific language governing permissions and
// limitations under the License.

package rpc

import (
	"github.com/centrifuge/go-substrate-rpc-client/v4/client"
	"github.com/centrifuge/go-substrate-rpc-client/v4/rpc/author"
	"github.com/centrifuge/go-substrate-rpc-client/v4/rpc/beefy"
	"github.com/centrifuge/go-substrate-rpc-client/v4/rpc/chain"
	"github.com/centrifuge/go-substrate-rpc-client/v4/rpc/mmr"
	"github.com/centrifuge/go-substrate-rpc-client/v4/rpc/offchain"
	"github.com/centrifuge/go-substrate-rpc-client/v4/rpc/state"
	"github.com/centrifuge/go-substrate-rpc-client/v4/rpc/system"
	"github.com/centrifuge/go-substrate-rpc-client/v4/types"
)

type RPC struct {
<<<<<<< HEAD
	Author   *author.Author
	Beefy    *beefy.Beefy
	Chain    *chain.Chain
	MMR      *mmr.MMR
	Offchain *offchain.Offchain
	State    *state.State
	System   *system.System
=======
	Author   author.Author
	Chain    chain.Chain
	Offchain offchain.Offchain
	State    state.State
	System   system.System
>>>>>>> f6dea8ba
	client   client.Client
}

func NewRPC(cl client.Client) (*RPC, error) {
	st := state.NewState(cl)
	meta, err := st.GetMetadataLatest()
	if err != nil {
		return nil, err
	}

	opts := types.SerDeOptionsFromMetadata(meta)
	types.SetSerDeOptions(opts)

	return &RPC{
		Author:   author.NewAuthor(cl),
		Beefy:    beefy.NewBeefy(cl),
		Chain:    chain.NewChain(cl),
		MMR:      mmr.NewMMR(cl),
		Offchain: offchain.NewOffchain(cl),
		State:    st,
		System:   system.NewSystem(cl),
		client:   cl,
	}, nil
}<|MERGE_RESOLUTION|>--- conflicted
+++ resolved
@@ -29,21 +29,13 @@
 )
 
 type RPC struct {
-<<<<<<< HEAD
-	Author   *author.Author
-	Beefy    *beefy.Beefy
-	Chain    *chain.Chain
-	MMR      *mmr.MMR
-	Offchain *offchain.Offchain
-	State    *state.State
-	System   *system.System
-=======
 	Author   author.Author
+	Beefy    beefy.Beefy
 	Chain    chain.Chain
+	MMR      mmr.MMR
 	Offchain offchain.Offchain
 	State    state.State
 	System   system.System
->>>>>>> f6dea8ba
 	client   client.Client
 }
 
